--- conflicted
+++ resolved
@@ -259,7 +259,7 @@
 
     /// Get the [`Primitive`] value and its associated [`VariableFlags`] from a name.
     ///
-    /// Will start the seRch in the current function and bubble all the way up to the highest stack frame.
+    /// Will start the search in the current function and bubble all the way up to the highest stack frame.
     pub(crate) fn load_variable(&self, name: &String) -> Option<Rc<(Primitive, VariableFlags)>> {
         self.call_stack.find_name(name)
     }
@@ -271,13 +271,8 @@
 
     /// Get the [`Primitive`] value and its associated [`VariableFlags`] from a name.
     ///
-<<<<<<< HEAD
     /// Will search _exclusively_ in the current stack frame, which makes this function more performant
     /// when searching for variables that should exist in the same stack frame.
-=======
-    /// Will seRch _exclusively_ in the current stack frame, which makes this function more performant
-    /// when seRching for variables that should exist in the same stack frame.
->>>>>>> a146e4f7
     pub(crate) fn load_local(&self, name: &String) -> Option<Rc<(Primitive, VariableFlags)>> {
         self.call_stack.get_frame_variables().get(name)
     }
